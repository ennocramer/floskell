name:                floskell
version:             0.9.0
synopsis:            A flexible Haskell source code pretty printer
description:         A flexible Haskell source code pretty printer.
                     .
                     See the Github page for usage\/explanation: <https://github.com/ennocramer/floskell>
license:             BSD3
stability:           Unstable
license-file:        LICENSE.md
author:              Chris Done, Andrew Gibiansky, Tobias Pflug, Pierre Radermecker, Enno Cramer
maintainer:          ecramer@memfrob.de
copyright:           2014 Chris Done, 2015 Andrew Gibiansky, 2016-2019 Enno Cramer
category:            Development
build-type:          Simple
cabal-version:       >=1.8
homepage:            https://www.github.com/ennocramer/floskell
bug-reports:         https://github.com/ennocramer/floskell/issues
data-files:          contrib/floskell.el
                     contrib/floskell.coffee
extra-source-files:  README.md
                     CHANGELOG.md
                     BENCHMARK.md
                     TEST.md

source-repository head
    type:           git
    location:       https://github.com/ennocramer/floskell

library
  hs-source-dirs:    src/
  ghc-options:       -Wall
  exposed-modules:   Floskell
                     Floskell.Buffer
                     Floskell.Comments
                     Floskell.Config
                     Floskell.ConfigFile
                     Floskell.Pretty
                     Floskell.Printers
                     Floskell.Styles
                     Floskell.Types
<<<<<<< HEAD
  build-depends:     base >= 4.7 && <5
                   , aeson
                   , containers
                   , unordered-containers
                   , data-default
                   , directory
                   , filepath
                   , haskell-src-exts >= 1.19 && < 1.22
                   , monad-loops
                   , monad-dijkstra
                   , mtl
                   , bytestring
                   , utf8-string
                   , transformers
                   , text
=======
  build-depends:     base >=4.9 && <4.13
                   , aeson >=0.11.3.0 && <1.4.3
                   , bytestring >=0.10.8.1 && <0.10.9
                   , containers >=0.5.7.1 && <0.6.1
                   , data-default >=0.7.1.1 && <0.7.2
                   , directory >=1.2.6.2 && <1.3.4
                   , filepath >=1.4.1.0 && <1.4.3
                   , haskell-src-exts ==1.21.*
                   , monad-dijkstra ==0.1.1.*
                   , mtl >=2.2.1 && <2.3
                   , text >=1.2.2.2 && <1.2.4
                   , transformers >=0.5.2.0 && <0.5.6
                   , unordered-containers >=0.2.8.0 && <0.2.10
                   , utf8-string >=1.0.1.1 && <1.0.2
>>>>>>> fe0c85d2

executable floskell
  hs-source-dirs:    src/main
  ghc-options:       -Wall -Wno-missing-home-modules -optP-Wno-nonportable-include-path
  main-is:           Main.hs
  build-depends:     base >=4.9 && <4.13
                   , floskell
<<<<<<< HEAD
                   , aeson
                   , aeson-pretty
                   , bytestring
                   , optparse-applicative
                   , haskell-src-exts >= 1.19 && < 1.22
                   , ghc-prim
                   , directory
                   , filepath
                   , unordered-containers
                   , text
=======
                   , aeson-pretty >=0.8.2 && <0.9
                   , bytestring >=0.10.8.1 && <0.10.9
                   , directory >=1.2.6.2 && <1.3.4
                   , ghc-prim >=0.5.0.0 && <0.5.4
                   , haskell-src-exts ==1.21.*
                   , optparse-applicative >=0.12.1.0 && <0.14.4
                   , text >=1.2.2.2 && <1.2.4
>>>>>>> fe0c85d2

test-suite floskell-test
  type: exitcode-stdio-1.0
  hs-source-dirs: src/main
  ghc-options:       -Wall -threaded -rtsopts -with-rtsopts=-N
  main-is:           Test.hs
  other-modules:     Markdone
  build-depends:     base >=4.9 && <4.13
                   , floskell
<<<<<<< HEAD
                   , haskell-src-exts >= 1.19 && < 1.22
                   , monad-loops
                   , mtl
                   , bytestring
                   , utf8-string
                   , hspec
                   , directory
                   , text
                   , deepseq
                   , exceptions
=======
                   , bytestring >=0.10.8.1 && <0.10.9
                   , deepseq >=1.4.2.0 && <1.4.5
                   , exceptions >=0.8.3 && <0.11
                   , haskell-src-exts ==1.21.*
                   , hspec >=2.2.4 && <2.7
                   , text >=1.2.2.2 && <1.2.4
                   , utf8-string >=1.0.1.1 && <1.0.2
>>>>>>> fe0c85d2

benchmark floskell-bench
  type: exitcode-stdio-1.0
  hs-source-dirs:    src/main
  ghc-options:       -Wall -threaded -rtsopts -with-rtsopts=-N
  main-is:           Benchmark.hs
  other-modules:     Markdone
  build-depends:     base >=4.9 && <4.13
                   , floskell
<<<<<<< HEAD
                   , bytestring
                   , utf8-string
                   , haskell-src-exts >= 1.19 && < 1.22
                   , ghc-prim
                   , directory
                   , criterion
                   , deepseq
                   , exceptions
                   , text
=======
                   , bytestring >=0.10.8.1 && <0.10.9
                   , criterion >=1.1.1.0 && <1.5.4
                   , deepseq >=1.4.2.0 && <1.4.5
                   , exceptions >=0.8.3 && <0.11
                   , ghc-prim >=0.5.0.0 && <0.5.4
                   , haskell-src-exts ==1.21.*
                   , text >=1.2.2.2 && <1.2.4
                   , utf8-string >=1.0.1.1 && <1.0.2
>>>>>>> fe0c85d2
<|MERGE_RESOLUTION|>--- conflicted
+++ resolved
@@ -38,23 +38,6 @@
                      Floskell.Printers
                      Floskell.Styles
                      Floskell.Types
-<<<<<<< HEAD
-  build-depends:     base >= 4.7 && <5
-                   , aeson
-                   , containers
-                   , unordered-containers
-                   , data-default
-                   , directory
-                   , filepath
-                   , haskell-src-exts >= 1.19 && < 1.22
-                   , monad-loops
-                   , monad-dijkstra
-                   , mtl
-                   , bytestring
-                   , utf8-string
-                   , transformers
-                   , text
-=======
   build-depends:     base >=4.9 && <4.13
                    , aeson >=0.11.3.0 && <1.4.3
                    , bytestring >=0.10.8.1 && <0.10.9
@@ -62,14 +45,13 @@
                    , data-default >=0.7.1.1 && <0.7.2
                    , directory >=1.2.6.2 && <1.3.4
                    , filepath >=1.4.1.0 && <1.4.3
-                   , haskell-src-exts ==1.21.*
+                   , haskell-src-exts >= 1.19 && < 1.22
                    , monad-dijkstra ==0.1.1.*
                    , mtl >=2.2.1 && <2.3
                    , text >=1.2.2.2 && <1.2.4
                    , transformers >=0.5.2.0 && <0.5.6
                    , unordered-containers >=0.2.8.0 && <0.2.10
                    , utf8-string >=1.0.1.1 && <1.0.2
->>>>>>> fe0c85d2
 
 executable floskell
   hs-source-dirs:    src/main
@@ -77,26 +59,13 @@
   main-is:           Main.hs
   build-depends:     base >=4.9 && <4.13
                    , floskell
-<<<<<<< HEAD
-                   , aeson
-                   , aeson-pretty
-                   , bytestring
-                   , optparse-applicative
-                   , haskell-src-exts >= 1.19 && < 1.22
-                   , ghc-prim
-                   , directory
-                   , filepath
-                   , unordered-containers
-                   , text
-=======
                    , aeson-pretty >=0.8.2 && <0.9
                    , bytestring >=0.10.8.1 && <0.10.9
                    , directory >=1.2.6.2 && <1.3.4
                    , ghc-prim >=0.5.0.0 && <0.5.4
-                   , haskell-src-exts ==1.21.*
+                   , haskell-src-exts >= 1.19 && < 1.22
                    , optparse-applicative >=0.12.1.0 && <0.14.4
                    , text >=1.2.2.2 && <1.2.4
->>>>>>> fe0c85d2
 
 test-suite floskell-test
   type: exitcode-stdio-1.0
@@ -106,26 +75,13 @@
   other-modules:     Markdone
   build-depends:     base >=4.9 && <4.13
                    , floskell
-<<<<<<< HEAD
-                   , haskell-src-exts >= 1.19 && < 1.22
-                   , monad-loops
-                   , mtl
-                   , bytestring
-                   , utf8-string
-                   , hspec
-                   , directory
-                   , text
-                   , deepseq
-                   , exceptions
-=======
                    , bytestring >=0.10.8.1 && <0.10.9
                    , deepseq >=1.4.2.0 && <1.4.5
                    , exceptions >=0.8.3 && <0.11
-                   , haskell-src-exts ==1.21.*
+                   , haskell-src-exts >= 1.19 && < 1.22
                    , hspec >=2.2.4 && <2.7
                    , text >=1.2.2.2 && <1.2.4
                    , utf8-string >=1.0.1.1 && <1.0.2
->>>>>>> fe0c85d2
 
 benchmark floskell-bench
   type: exitcode-stdio-1.0
@@ -135,23 +91,11 @@
   other-modules:     Markdone
   build-depends:     base >=4.9 && <4.13
                    , floskell
-<<<<<<< HEAD
-                   , bytestring
-                   , utf8-string
-                   , haskell-src-exts >= 1.19 && < 1.22
-                   , ghc-prim
-                   , directory
-                   , criterion
-                   , deepseq
-                   , exceptions
-                   , text
-=======
                    , bytestring >=0.10.8.1 && <0.10.9
                    , criterion >=1.1.1.0 && <1.5.4
                    , deepseq >=1.4.2.0 && <1.4.5
                    , exceptions >=0.8.3 && <0.11
                    , ghc-prim >=0.5.0.0 && <0.5.4
-                   , haskell-src-exts ==1.21.*
+                   , haskell-src-exts >= 1.19 && < 1.22
                    , text >=1.2.2.2 && <1.2.4
-                   , utf8-string >=1.0.1.1 && <1.0.2
->>>>>>> fe0c85d2
+                   , utf8-string >=1.0.1.1 && <1.0.2