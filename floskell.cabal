cabal-version:      >=1.10
name:               floskell
version:            0.10.5.1
license:            BSD3
license-file:       LICENSE.md
copyright:
    2014 Chris Done, 2015 Andrew Gibiansky, 2016-2020 Enno Cramer

maintainer:         ecramer@memfrob.de
author:
    Chris Done, Andrew Gibiansky, Tobias Pflug, Pierre Radermecker, Enno Cramer

stability:          Unstable
homepage:           https://github.com/ennocramer/floskell
bug-reports:        https://github.com/ennocramer/floskell/issues
synopsis:           A flexible Haskell source code pretty printer
description:
    A flexible Haskell source code pretty printer.
    .
    See the Github page for usage\/explanation: <https://github.com/ennocramer/floskell>

category:           Development
build-type:         Simple
data-files:
    contrib/floskell.el
    contrib/floskell.coffee

extra-source-files:
    README.md
    CHANGELOG.md
    BENCHMARK.md
    TEST.md
    stack.yaml
    styles/*.md

source-repository head
    type:     git
    location: https://github.com/ennocramer/floskell

library
    exposed-modules:
        Floskell
        Floskell.Attoparsec
        Floskell.Buffer
        Floskell.Comments
        Floskell.Config
        Floskell.ConfigFile
        Floskell.Fixities
        Floskell.Imports
        Floskell.Pretty
        Floskell.Printers
        Floskell.Styles
        Floskell.Types

    hs-source-dirs:   src/
    default-language: Haskell2010
    ghc-options:      -Wall
    build-depends:
<<<<<<< HEAD
        base >=4.9 && <4.16,
        aeson >=0.11.3.0 && <2.1,
=======
        base >=4.9 && <4.17,
        aeson >=0.11.3.0 && <2.0.3,
>>>>>>> b58ae521
        attoparsec >=0.13.1.0 && <0.15,
        bytestring >=0.10.8.1 && <0.12,
        containers >=0.5.7.1 && <0.7,
        data-default >=0.7.1.1 && <0.8,
        directory >=1.2.6.2 && <1.4,
        filepath >=1.4.1.0 && <1.5,
        haskell-src-exts >=1.19 && <1.24,
        monad-dijkstra >=0.1.1 && <0.2,
        mtl >=2.2.1 && <2.3,
        text >=1.2.2.2 && <1.3,
        transformers >=0.5.2.0 && <0.6,
        unordered-containers >=0.2.8.0 && <0.3,
        utf8-string >=1.0.1.1 && <1.1

executable floskell
    main-is:          Main.hs
    hs-source-dirs:   src/main
    default-language: Haskell2010
    ghc-options:
        -Wall -Wno-missing-home-modules -optP-Wno-nonportable-include-path

    build-depends:
        base >=4.9 && <4.17,
        floskell -any,
        aeson-pretty >=0.8.2 && <0.9,
        bytestring >=0.10.8.1 && <0.12,
        directory >=1.2.6.2 && <1.4,
        ghc-prim >=0.5.0.0 && <0.9,
        haskell-src-exts >=1.19 && <1.24,
        optparse-applicative >=0.12.1.0 && <0.17,
        text >=1.2.2.2 && <1.3

test-suite floskell-test
    type:             exitcode-stdio-1.0
    main-is:          Test.hs
    hs-source-dirs:   src/main
    other-modules:    Markdone
    default-language: Haskell2010
    ghc-options:      -Wall -threaded -rtsopts -with-rtsopts=-N
    build-depends:
        base >=4.9 && <4.17,
        floskell -any,
        bytestring >=0.10.8.1 && <0.12,
        deepseq >=1.4.2.0 && <1.5,
        exceptions >=0.8.3 && <0.12,
        haskell-src-exts >=1.19 && <1.24,
        hspec >=2.2.4 && <2.8,
        text >=1.2.2.2 && <1.3,
        utf8-string >=1.0.1.1 && <1.1

benchmark floskell-bench
    type:             exitcode-stdio-1.0
    main-is:          Benchmark.hs
    hs-source-dirs:   src/main
    other-modules:    Markdone
    default-language: Haskell2010
    ghc-options:      -Wall -threaded -rtsopts -with-rtsopts=-N
    build-depends:
        base >=4.9 && <4.17,
        floskell -any,
        bytestring >=0.10.8.1 && <0.12,
        criterion >=1.1.1.0 && <1.6,
        deepseq >=1.4.2.0 && <1.5,
        exceptions >=0.8.3 && <0.11,
        ghc-prim >=0.5.0.0 && <0.9,
        haskell-src-exts >=1.19 && <1.24,
        text >=1.2.2.2 && <1.3,
        utf8-string >=1.0.1.1 && <1.1<|MERGE_RESOLUTION|>--- conflicted
+++ resolved
@@ -56,13 +56,8 @@
     default-language: Haskell2010
     ghc-options:      -Wall
     build-depends:
-<<<<<<< HEAD
-        base >=4.9 && <4.16,
+        base >=4.9 && <4.17,
         aeson >=0.11.3.0 && <2.1,
-=======
-        base >=4.9 && <4.17,
-        aeson >=0.11.3.0 && <2.0.3,
->>>>>>> b58ae521
         attoparsec >=0.13.1.0 && <0.15,
         bytestring >=0.10.8.1 && <0.12,
         containers >=0.5.7.1 && <0.7,
