--- conflicted
+++ resolved
@@ -36,7 +36,6 @@
 import qualified Data.Attoparsec.ByteString as AP
 import qualified Data.ByteString            as BS
 import           Data.Char                  ( isLetter, isSpace )
-<<<<<<< HEAD
 
 #if MIN_VERSION_aeson(2,0,0)
 import qualified Data.Aeson.KeyMap          as Map
@@ -45,12 +44,6 @@
 import qualified Data.HashMap.Lazy          as Map
 #endif
 
-
-=======
-#if !(MIN_VERSION_aeson(2,0,0))
-import qualified Data.HashMap.Lazy          as HashMap
-#endif
->>>>>>> b58ae521
 import           Data.List                  ( inits )
 import qualified Data.Text                  as T
 
@@ -108,15 +101,7 @@
         mergeJSON JSON.Null r = r
         mergeJSON l JSON.Null = l
         mergeJSON (JSON.Object l) (JSON.Object r) =
-<<<<<<< HEAD
             JSON.Object (Map.unionWith mergeJSON l r)
-=======
-#if MIN_VERSION_aeson(2,0,0)
-            JSON.Object (JSON.unionWith mergeJSON l r)
-#else
-            JSON.Object (HashMap.unionWith mergeJSON l r)
-#endif
->>>>>>> b58ae521
         mergeJSON _ r = r
 
     parseJSON v = JSON.typeMismatch "AppConfig" v
